# 配置文件
import os
import time
import urllib
import urllib.parse
from ipaddress import ip_address

import yaml

from ncatbot.utils.logger import get_log

LOG = get_log()


class SetConfig:

    default_root = "123456"
    default_bt_uin = "123456"
    default_ws_uri = "ws://localhost:3001"
    default_webui_uri = "http://localhost:6099"
    default_webui_token = "napcat"

    def __init__(self):
        # 内部状态
        # 可设置状态
        self.root = self.default_root  # root 账号
        self.bt_uin = self.default_bt_uin  # bot 账号
        self.ws_uri = self.default_ws_uri  # ws 地址
        self.webui_uri = self.default_webui_uri  # webui 地址
        self.webui_token = self.default_webui_token  # webui 令牌
        self.ws_token = ""  # ws_uri 令牌
        self.ws_listen_ip = "localhost"  # ws 监听 ip, 默认只监听本机
        self.remote_mode = False  # 是否远程模式, 即 NapCat 服务不在本机运行

        """
        如果纯远程模式, 则 NcatBot 不对 NapCat 的行为做任何管理.
        只使用 ws_uri 和 webui_uri 和 NapCat 进行交互, 不会配置启动 NapCat
        """

        # 更新检查
        self.check_napcat_update = False  # 是否检查 napcat 更新
        self.check_ncatbot_update = True  # 是否检查 ncatbot 更新

        # 开发者调试
        self.debug = False  # 是否开启调试模式
        self.skip_ncatbot_install_check = False  # 是否跳过 napcat 安装检查
        self.skip_plugin_load = False  # 是否跳过插件加载

        # 插件加载控制
        self.plugin_whitelist = []  # 插件白名单，为空表示不启用白名单
        self.plugin_blacklist = []  # 插件黑名单，为空表示不启用黑名单
        self.check_plugin_dependecies = False  # 加载时不检查插件 Python 第三方依赖

        # NapCat 行为
        self.stop_napcat = False  # NcatBot 下线时是否停止 NapCat
        self.enable_webui_interaction = True  # 是否允许 NcatBot 与 NapCat webui 交互
<<<<<<< HEAD
        self.suppress_client_initial_error = (
            False  # 是否屏蔽实例化BotClient时的RuntimeError
        )
=======
        self.report_self_message = False  # 是否报告 Bot 自己的消息
>>>>>>> 361103b2

        """
        如果 enable_webui_interaction 为 False, 则 NcatBot 不会与 NapCat webui 交互
        账号检查, 引导登录等行为均不会发生, 只使用 ws_uri 与 NapCat 交互
        """

        # 自动获取状态
        self.ws_host = None  # ws host
        self.webui_host = None  # webui host
        self.ws_port = None  # ws 端口
        self.webui_port = None  # webui 端口

        # 暂不支持的状态

        # 尝试从默认配置文件加载
        self._load_default_config()

    def _load_default_config(self):
        """尝试从默认配置文件加载配置"""
        default_config_path = "config.yaml"
        if os.path.exists(default_config_path):
            try:
                LOG.info(f"从默认配置文件 {default_config_path} 加载配置")
                self.load_config(default_config_path)
            except Exception as e:
                LOG.error(f"加载默认配置文件失败: {e}")

    def __str__(self):
        return f"[BOTQQ]: {self.bt_uin} | [WSURI]: {self.ws_uri} | [WS_TOKEN]: {self.ws_token} | [ROOT]: {self.root} | [WEBUI]: {self.webui_uri}"

    def load_config(self, path):
        try:
            with open(path, "r", encoding="utf-8") as f:
                conf = yaml.safe_load(f)
        except FileNotFoundError as e:
            LOG.warning("未找到配置文件")
            raise ValueError("[setting] 配置文件不存在，请检查！") from e
        except yaml.YAMLError as e:
            raise ValueError("[setting] 配置文件格式错误，请检查！") from e
        except Exception as e:
            raise ValueError(f"[setting] 未知错误：{e}") from e
        try:
            self.__dict__.update(conf)
        except KeyError as e:
            raise KeyError(f"[setting] 缺少配置项，请检查！详情:{e}") from e

    def set_root(self, root: str):
        self.root = root

    def set_ws_uri(self, ws_uri: str):
        self.ws_uri = ws_uri
        self._standardize_ws_uri()

    def set_bot_uin(self, uin: str):
        self.bt_uin = uin

    def set_token(self, token: str):
        # 即将弃用
        self.ws_token = token

    def set_ws_token(self, token: str):
        self.ws_token = token

    def set_webui_token(self, token: str):
        self.webui_token = token

    def set_webui_uri(self, webui_uri: str):
        self.webui_uri = webui_uri
        self._standardize_webui_uri()

    def set_other_config(self, **kwargs):
        for k, v in kwargs.items():
            setattr(self, k, v)

    def is_plugin_enabled(self, plugin_name: str) -> bool:
        """检查插件是否应该被加载

        Args:
            plugin_name: 插件名称

        Returns:
            bool: 如果插件应该被加载则返回True，否则返回False
        """
        # 如果白名单和黑名单都为空，则加载所有插件
        if not self.plugin_whitelist and not self.plugin_blacklist:
            return True

        # 如果白名单不为空，则只加载白名单中的插件
        if self.plugin_whitelist:
            return plugin_name in self.plugin_whitelist

        # 如果黑名单不为空，则不加载黑名单中的插件
        if self.plugin_blacklist:
            return plugin_name not in self.plugin_blacklist

        # 默认加载所有插件
        return True

    def validate_config(self):
        # 检查 bot_uin 和 root
        if self.bt_uin is self.default_bt_uin:
            LOG.warning("配置项中没有设置 QQ 号")
            self.set_bot_uin(input("请输入 bot 的 QQ 号:"))
        if self.root is self.default_root:
            LOG.warning("建议设置好 root 账号保证权限功能能够正常使用")
        LOG.info(self)

        # 检验 ws_uri
        if not ip_address(self.ws_uri).is_loopback:
            LOG.info(
                "请注意, 当前配置的 NapCat 服务不是本地地址, 请确保远端 NapCat 服务正确配置."
            )
            time.sleep(1)
        self._standardize_ws_uri()

        # 检验 ws_listen_ip
        if self.ws_listen_ip not in {"0.0.0.0", self.ws_host}:
            LOG.warning("当前的 ws 监听地址与 ws 地址不一致, 可能无法正确连接")

        # 检验 webui_uri
        self._standardize_webui_uri()

<<<<<<< HEAD
    def _standardize_ws_uri(self):
        if not (self.ws_uri.startswith("ws://") or self.ws_uri.startswith("wss://")):
            self.ws_uri = f"ws://{self.ws_uri}"
        self.ws_host = urllib.parse.urlparse(self.ws_uri).hostname
        self.ws_port = urllib.parse.urlparse(self.ws_uri).port

    def _standardize_webui_uri(self):
        if not (
            self.webui_uri.startswith("http://")
            or self.webui_uri.startswith("https://")
        ):
            self.webui_uri = f"http://{self.webui_uri}"
        self.webui_host = urllib.parse.urlparse(self.webui_uri).hostname
        self.webui_port = urllib.parse.urlparse(self.webui_uri).port
=======
        # 检验插件白名单和黑名单
        if self.plugin_whitelist and self.plugin_blacklist:
            LOG.error("插件白名单和黑名单不能同时设置，请检查配置")
            exit(1)
            raise ValueError("插件白名单和黑名单不能同时设置，请检查配置")

        if self.plugin_whitelist:
            LOG.info(f"已启用插件白名单: {', '.join(self.plugin_whitelist)}")
        elif self.plugin_blacklist:
            LOG.info(f"已启用插件黑名单: {', '.join(self.plugin_blacklist)}")
        else:
            LOG.info("未启用插件白名单或黑名单，将加载所有插件")
>>>>>>> 361103b2


config = SetConfig()<|MERGE_RESOLUTION|>--- conflicted
+++ resolved
@@ -54,13 +54,11 @@
         # NapCat 行为
         self.stop_napcat = False  # NcatBot 下线时是否停止 NapCat
         self.enable_webui_interaction = True  # 是否允许 NcatBot 与 NapCat webui 交互
-<<<<<<< HEAD
         self.suppress_client_initial_error = (
             False  # 是否屏蔽实例化BotClient时的RuntimeError
         )
-=======
         self.report_self_message = False  # 是否报告 Bot 自己的消息
->>>>>>> 361103b2
+
 
         """
         如果 enable_webui_interaction 为 False, 则 NcatBot 不会与 NapCat webui 交互
@@ -167,7 +165,20 @@
         if self.root is self.default_root:
             LOG.warning("建议设置好 root 账号保证权限功能能够正常使用")
         LOG.info(self)
-
+        
+        # 检验插件白名单和黑名单
+        if self.plugin_whitelist and self.plugin_blacklist:
+            LOG.error("插件白名单和黑名单不能同时设置，请检查配置")
+            exit(1)
+            raise ValueError("插件白名单和黑名单不能同时设置，请检查配置")
+
+        if self.plugin_whitelist:
+            LOG.info(f"已启用插件白名单: {', '.join(self.plugin_whitelist)}")
+        elif self.plugin_blacklist:
+            LOG.info(f"已启用插件黑名单: {', '.join(self.plugin_blacklist)}")
+        else:
+            LOG.info("未启用插件白名单或黑名单，将加载所有插件")
+        
         # 检验 ws_uri
         if not ip_address(self.ws_uri).is_loopback:
             LOG.info(
@@ -182,8 +193,7 @@
 
         # 检验 webui_uri
         self._standardize_webui_uri()
-
-<<<<<<< HEAD
+        
     def _standardize_ws_uri(self):
         if not (self.ws_uri.startswith("ws://") or self.ws_uri.startswith("wss://")):
             self.ws_uri = f"ws://{self.ws_uri}"
@@ -198,20 +208,7 @@
             self.webui_uri = f"http://{self.webui_uri}"
         self.webui_host = urllib.parse.urlparse(self.webui_uri).hostname
         self.webui_port = urllib.parse.urlparse(self.webui_uri).port
-=======
-        # 检验插件白名单和黑名单
-        if self.plugin_whitelist and self.plugin_blacklist:
-            LOG.error("插件白名单和黑名单不能同时设置，请检查配置")
-            exit(1)
-            raise ValueError("插件白名单和黑名单不能同时设置，请检查配置")
-
-        if self.plugin_whitelist:
-            LOG.info(f"已启用插件白名单: {', '.join(self.plugin_whitelist)}")
-        elif self.plugin_blacklist:
-            LOG.info(f"已启用插件黑名单: {', '.join(self.plugin_blacklist)}")
-        else:
-            LOG.info("未启用插件白名单或黑名单，将加载所有插件")
->>>>>>> 361103b2
+
 
 
 config = SetConfig()