# -------------------------
# @Author       : Fish-LP fish.zh@outlook.com
# @Date         : 2025-02-21 18:23:06
# @LastEditors  : Fish-LP fish.zh@outlook.com
# @LastEditTime : 2025-03-09 18:29:06
# @Description  : 喵喵喵, 我还没想好怎么介绍文件喵
# @message: 喵喵喵?
# @Copyright (c) 2025 by Fish-LP, MIT License
# -------------------------
import asyncio
import importlib
import os
import sys
from collections import defaultdict, deque
from pathlib import Path
from types import MethodType, ModuleType
from typing import Dict, List, Set, Type

from packaging.specifiers import SpecifierSet
from packaging.version import parse as parse_version

from ncatbot.plugin.base_plugin import BasePlugin
from ncatbot.plugin.compatible import CompatibleEnrollment
from ncatbot.plugin.event import EventBus
from ncatbot.utils.io import UniversalLoader
from ncatbot.utils.PipTool import PipTool
from ncatbot.utils.literals import META_CONFIG_PATH, PLUGINS_DIR
from ncatbot.utils.logger import get_log

from .custom_err import (
    PluginCircularDependencyError,
    PluginDependencyError,
    PluginNotFoundError,
    PluginVersionError,
)

_log = get_log("PluginLoader")
PM = PipTool()

class PluginLoader:
    """
    插件加载器,用于加载、卸载和管理插件
    """

    def __init__(self, event_bus: EventBus):
        """
        初始化插件加载器
        """
        self.plugins: Dict[str, BasePlugin] = {}  # 存储已加载的插件
        self.event_bus = event_bus  # 事件总线
        self._dependency_graph: Dict[str, Set[str]] = {}  # 插件依赖关系图
        self._version_constraints: Dict[str, Dict[str, str]] = {}  # 插件版本约束
        if META_CONFIG_PATH:
            self.meta_data = UniversalLoader(META_CONFIG_PATH)
        else:
            self.meta_data = {}

    def _validate_plugin(self, plugin_cls: Type[BasePlugin]) -> bool:
        """
        验证插件类是否符合规范
        """
        return all(
            hasattr(plugin_cls, attr) for attr in ("name", "version", "dependencies")
        )

    def _build_dependency_graph(self, plugins: List[Type[BasePlugin]]):
        """
        构建插件依赖关系图
        """
        self._dependency_graph.clear()
        self._version_constraints.clear()

        for plugin in plugins:
            self._dependency_graph[plugin.name] = set(plugin.dependencies.keys())
            self._version_constraints[plugin.name] = plugin.dependencies.copy()

    def _validate_dependencies(self):
        """
        验证插件依赖关系是否满足
        """
        for plugin_name, deps in self._version_constraints.items():
            for dep_name, constraint in deps.items():
                if dep_name not in self.plugins:
                    raise PluginDependencyError(plugin_name, dep_name, constraint)

                installed_ver = parse_version(self.plugins[dep_name].version)
                if not SpecifierSet(constraint).contains(installed_ver):
                    raise PluginVersionError(
                        plugin_name, dep_name, constraint, installed_ver
                    )

    def _resolve_load_order(self) -> List[str]:
        """
        解析插件加载顺序,确保依赖关系正确
        """
        in_degree = {k: 0 for k in self._dependency_graph}
        adj_list = defaultdict(list)

        for dependent, dependencies in self._dependency_graph.items():
            for dep in dependencies:
                adj_list[dep].append(dependent)
                if dep not in self._dependency_graph.items():
                    _log.error(f"插件 {dependent} 的依赖项 {dep} 不存在")
                    raise PluginNotFoundError(dep)
                in_degree[dependent] += 1

        queue = deque([k for k, v in in_degree.items() if v == 0])
        load_order = []

        while queue:
            node = queue.popleft()
            load_order.append(node)
            for neighbor in adj_list[node]:
                in_degree[neighbor] -= 1
                if in_degree[neighbor] == 0:
                    queue.append(neighbor)

        if len(load_order) != len(self._dependency_graph):
            missing = set(self._dependency_graph.keys()) - set(load_order)
            raise PluginCircularDependencyError(missing)

        return load_order

    def get_plugin_info(self, plugin_path):
        original_sys_path = sys.path.copy()
        try:
            # 临时插入目录到 sys.path，用于加载模块
            directory_path = os.path.abspath(plugin_path)
            sys.path.append(os.path.dirname(directory_path))
            filename = Path(plugin_path).stem
            try:
                # 动态导入模块
                module = importlib.import_module(filename)
                if len(module.__all__) != 1:
                    raise ValueError("Plugin __init__.py wrong format")
                for plugin_class_name in module.__all__:
                    plugin_class = getattr(module, plugin_class_name)
                    if not self._validate_plugin(plugin_class):
                        raise TypeError("Plugin Class is invalid")
                    name, version = plugin_class.name, plugin_class.version
                    break
                if plugin_class_name != name or plugin_class_name != filename:
                    raise ValueError(
                        f"插件文件夹名 {filename}, 插件类名 {plugin_class_name}, 插件名 {name} 不匹配."
                    )
            except BaseException as e:
                _log.error(f"查找模块 {filename} 时出错: {e}")
                return None, None

        finally:
            sys.path = original_sys_path

        return name, version

    async def from_class_load_plugins(self, plugins: List[Type[BasePlugin]], **kwargs):
        """
        从插件类加载插件
        :param plugins: 插件类列表
        """
        try:
            _log.debug("正在构造插件依赖图")
            valid_plugins = [p for p in plugins if self._validate_plugin(p)]
            self._build_dependency_graph(plugins)
            load_order = self._resolve_load_order()
        except Exception as e:
            _log.error(f"构造插件依赖图时出错: {e}")
            exit(1)

        temp_plugins = {}
        for name in load_order:
<<<<<<< HEAD
            plugin_cls = next(p for p in valid_plugins if p.name == name)
            _log.info(f"加载插件: {plugin_cls.name}[{plugin_cls.version}]")
            temp_plugins[name] = plugin_cls(
                event_bus = self.event_bus,
                meta_data = self.meta_data.copy(),
                **kwargs
            )
=======
            try:
                _log.debug(f"正在初始化插件 {name}")
                plugin_cls = next(p for p in valid_plugins if p.name == name)
                temp_plugins[name] = plugin_cls(
                    self.event_bus,
                    api=self.api,
                    meta_data=self.meta_data.copy(),
                    **kwargs,
                )
            except Exception as e:
                _log.error(f"加载插件 {name} 时出错: {e}")
>>>>>>> 95622923

        self.plugins = temp_plugins
        self._validate_dependencies()

        for name in load_order:
            await self.plugins[name].__onload__()

    async def load_plugins(self, plugins_path: str = PLUGINS_DIR, **kwargs):
        """
        从指定目录加载插件
        :param plugins_path: 插件目录路径
        """
<<<<<<< HEAD
        if not plugins_path: plugins_path = PLUGINS_DIR
        if os.path.exists(plugins_path):
            _log.info(f"从 {os.path.abspath(plugins_path)} 导入插件")
            modules = self._load_modules_from_directory(plugins_path)
            plugins = []
            for plugin in modules.values():
                for plugin_class_name in getattr(plugin, "__all__", []):
                    plugins.append(getattr(plugin, plugin_class_name))
            _log.info(f"准备加载插件 [{len(plugins)}]......")
            await self.from_class_load_plugins(plugins, **kwargs)
            _log.info(f"已加载插件数 [{len(self.plugins)}]")
            _log.info(f"准备加载兼容内容......")
            self.load_compatible_data()
            _log.info(f"兼容内容加载成功")
        else:
            _log.info(f"插件目录: {os.path.abspath(plugins_path)} 不存在......跳过加载插件")
=======
        try:
            _log.debug("正在获取插件")
            if os.path.exists(plugins_path):
                _log.info(f"插件加载目录: {plugins_path}")
                modules = self._load_modules_from_directory(plugins_path)
                plugins = []
                for plugin in modules.values():
                    for plugin_class_name in getattr(plugin, "__all__", []):
                        try:
                            plugins.append(getattr(plugin, plugin_class_name))
                        except Exception as e:
                            _log.error(f"获取插件 {plugin.__name__} 时出错 {e}")
                await self.from_class_load_plugins(plugins, **kwargs)
                self.load_compatible_data()
            else:
                _log.warning(f"插件加载目录: {os.path.abspath(plugins_path)} 不存在")
                _log.warning("请检查工作目录下是否有 `plugins` 文件夹")
        except Exception as e:
            _log.error(f"加载插件时出错: {e}")
>>>>>>> 95622923

    def load_compatible_data(self):
        """
        加载兼容注册事件
        """
        compatible = CompatibleEnrollment.events
        for event_type, packs in compatible.items():
            for func, priority, in_class in packs:
                if in_class:
                    for plugin_name, plugin in self.plugins.items():
                        if (
                            plugin.__class__.__qualname__
                            == func.__qualname__.split(".")[0]
                        ):
                            func = MethodType(func, plugin)
                            self.event_bus.subscribe(event_type, func, priority)
                            break
                else:
                    self.event_bus.subscribe(event_type, func, priority)

    async def unload_plugin(self, plugin_name: str):
        """
        卸载插件
        :param plugin_name: 插件名称
        """
        if plugin_name not in self.plugins:
            return

        await self.plugins[plugin_name].__unload__()
        del self.plugins[plugin_name]

    async def reload_plugin(self, plugin_name: str):
        """
        重新加载插件
        :param plugin_name: 插件名称
        """
        if plugin_name not in self.plugins:
            raise ValueError(f"插件 '{plugin_name}' 未加载")

        old_plugin = self.plugins[plugin_name]
        await self.unload_plugin(plugin_name)

        module = importlib.import_module(old_plugin.__class__.__module__)
        # 如果模块有依赖项，这些依赖项不会自动重新加载
        importlib.reload(module)

        new_cls = getattr(module, old_plugin.__class__.__name__)
        new_plugin = new_cls(self.event_bus)
        new_plugin._init_()
        await new_plugin.on_load()
        self.plugins[plugin_name] = new_plugin

    def _load_modules_from_directory(
        self, directory_path: str
    ) -> Dict[str, ModuleType]:
        """
        从指定文件夹动态加载模块，返回模块名到模块的字典。
        不修改 `sys.path`，仅在必要时临时添加路径。
        """
        modules = {}
        original_sys_path = sys.path.copy()
        all_install = {pack['name'] for pack in PM.list_installed() if 'name' in pack}

        try:
            directory_path = os.path.abspath(directory_path)
            sys.path.append(directory_path)

            for filename in os.listdir(directory_path):
                if not os.path.isdir(os.path.join(directory_path, filename)):
                    continue
                if os.path.isfile(os.path.join(directory_path, filename, "requirements.txt")):
                    requirements = set(open(os.path.join(directory_path, filename, "requirements.txt")).readlines())
                    if all_install <= requirements:
                        download = requirements - requirements
                        for pack in download:
                            PM.install(pack)

                try:
                    module = importlib.import_module(filename)
                    modules[filename] = module
                except ImportError as e:
                    _log.error(f"导入模块 {filename} 时出错: {e}")
                    continue

        finally:
            sys.path = original_sys_path

        return modules

    async def _unload_all(self, *args, **kwargs):
        for plugin in tuple(self.plugins.keys()):
            await self.unload_plugin(plugin)

<<<<<<< HEAD
    def unload_all(self, *arg, **kwd):
        loop = asyncio.new_event_loop()
        try:
            asyncio.set_event_loop(loop)
            tasks = [self.unload_plugin(plugin) for plugin in self.plugins.keys()]
            loop.run_until_complete(asyncio.gather(*tasks))
        finally:
            loop.close()
=======

def get_plugin_info(path: str):
    if os.path.exists(path):
        return PluginLoader(None, None).get_plugin_info(path)
    else:
        raise FileNotFoundError(f"dir not found: {path}")


def get_pulgin_info_by_name(name: str):
    """
    Args:
        name (str): 插件名
    Returns:
        Tuple[bool, str]: 是否存在插件, 插件版本
    """
    plugin_path = os.path.join(PLUGINS_DIR, name)
    if os.path.exists(plugin_path):
        return True, get_plugin_info(plugin_path)[1]
    else:
        return False, "0.0.0"
>>>>>>> 95622923
<|MERGE_RESOLUTION|>--- conflicted
+++ resolved
@@ -23,9 +23,9 @@
 from ncatbot.plugin.compatible import CompatibleEnrollment
 from ncatbot.plugin.event import EventBus
 from ncatbot.utils.io import UniversalLoader
-from ncatbot.utils.PipTool import PipTool
 from ncatbot.utils.literals import META_CONFIG_PATH, PLUGINS_DIR
 from ncatbot.utils.logger import get_log
+from ncatbot.utils.PipTool import PipTool
 
 from .custom_err import (
     PluginCircularDependencyError,
@@ -36,6 +36,7 @@
 
 _log = get_log("PluginLoader")
 PM = PipTool()
+
 
 class PluginLoader:
     """
@@ -168,15 +169,6 @@
 
         temp_plugins = {}
         for name in load_order:
-<<<<<<< HEAD
-            plugin_cls = next(p for p in valid_plugins if p.name == name)
-            _log.info(f"加载插件: {plugin_cls.name}[{plugin_cls.version}]")
-            temp_plugins[name] = plugin_cls(
-                event_bus = self.event_bus,
-                meta_data = self.meta_data.copy(),
-                **kwargs
-            )
-=======
             try:
                 _log.debug(f"正在初始化插件 {name}")
                 plugin_cls = next(p for p in valid_plugins if p.name == name)
@@ -188,7 +180,6 @@
                 )
             except Exception as e:
                 _log.error(f"加载插件 {name} 时出错: {e}")
->>>>>>> 95622923
 
         self.plugins = temp_plugins
         self._validate_dependencies()
@@ -201,28 +192,11 @@
         从指定目录加载插件
         :param plugins_path: 插件目录路径
         """
-<<<<<<< HEAD
-        if not plugins_path: plugins_path = PLUGINS_DIR
+        if not plugins_path:
+            plugins_path = PLUGINS_DIR
         if os.path.exists(plugins_path):
-            _log.info(f"从 {os.path.abspath(plugins_path)} 导入插件")
-            modules = self._load_modules_from_directory(plugins_path)
-            plugins = []
-            for plugin in modules.values():
-                for plugin_class_name in getattr(plugin, "__all__", []):
-                    plugins.append(getattr(plugin, plugin_class_name))
-            _log.info(f"准备加载插件 [{len(plugins)}]......")
-            await self.from_class_load_plugins(plugins, **kwargs)
-            _log.info(f"已加载插件数 [{len(self.plugins)}]")
-            _log.info(f"准备加载兼容内容......")
-            self.load_compatible_data()
-            _log.info(f"兼容内容加载成功")
-        else:
-            _log.info(f"插件目录: {os.path.abspath(plugins_path)} 不存在......跳过加载插件")
-=======
-        try:
-            _log.debug("正在获取插件")
-            if os.path.exists(plugins_path):
-                _log.info(f"插件加载目录: {plugins_path}")
+            try:
+                _log.info(f"插件加载目录: {os.path.abspath(plugins_path)}")
                 modules = self._load_modules_from_directory(plugins_path)
                 plugins = []
                 for plugin in modules.values():
@@ -231,14 +205,18 @@
                             plugins.append(getattr(plugin, plugin_class_name))
                         except Exception as e:
                             _log.error(f"获取插件 {plugin.__name__} 时出错 {e}")
+                _log.info(f"准备加载插件 [{len(plugins)}]......")
                 await self.from_class_load_plugins(plugins, **kwargs)
+                _log.info(f"已加载插件数 [{len(self.plugins)}]")
+                _log.info("准备加载兼容内容......")
                 self.load_compatible_data()
-            else:
-                _log.warning(f"插件加载目录: {os.path.abspath(plugins_path)} 不存在")
-                _log.warning("请检查工作目录下是否有 `plugins` 文件夹")
-        except Exception as e:
-            _log.error(f"加载插件时出错: {e}")
->>>>>>> 95622923
+                _log.info("兼容内容加载成功")
+            except Exception as e:
+                _log.error(f"加载插件时出错: {e}")
+        else:
+            _log.info(
+                f"插件目录: {os.path.abspath(plugins_path)} 不存在......跳过加载插件"
+            )
 
     def load_compatible_data(self):
         """
@@ -300,7 +278,7 @@
         """
         modules = {}
         original_sys_path = sys.path.copy()
-        all_install = {pack['name'] for pack in PM.list_installed() if 'name' in pack}
+        all_install = {pack["name"] for pack in PM.list_installed() if "name" in pack}
 
         try:
             directory_path = os.path.abspath(directory_path)
@@ -309,8 +287,14 @@
             for filename in os.listdir(directory_path):
                 if not os.path.isdir(os.path.join(directory_path, filename)):
                     continue
-                if os.path.isfile(os.path.join(directory_path, filename, "requirements.txt")):
-                    requirements = set(open(os.path.join(directory_path, filename, "requirements.txt")).readlines())
+                if os.path.isfile(
+                    os.path.join(directory_path, filename, "requirements.txt")
+                ):
+                    requirements = set(
+                        open(
+                            os.path.join(directory_path, filename, "requirements.txt")
+                        ).readlines()
+                    )
                     if all_install <= requirements:
                         download = requirements - requirements
                         for pack in download:
@@ -332,7 +316,6 @@
         for plugin in tuple(self.plugins.keys()):
             await self.unload_plugin(plugin)
 
-<<<<<<< HEAD
     def unload_all(self, *arg, **kwd):
         loop = asyncio.new_event_loop()
         try:
@@ -341,7 +324,7 @@
             loop.run_until_complete(asyncio.gather(*tasks))
         finally:
             loop.close()
-=======
+
 
 def get_plugin_info(path: str):
     if os.path.exists(path):
@@ -361,5 +344,4 @@
     if os.path.exists(plugin_path):
         return True, get_plugin_info(plugin_path)[1]
     else:
-        return False, "0.0.0"
->>>>>>> 95622923
+        return False, "0.0.0"