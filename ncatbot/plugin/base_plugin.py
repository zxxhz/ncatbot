--- conflicted
+++ resolved
@@ -9,11 +9,7 @@
 import asyncio
 import re
 from pathlib import Path
-<<<<<<< HEAD
-from typing import Any, Awaitable, Callable, List, Union, final
-=======
 from typing import Any, Awaitable, Callable, Dict, List, Optional, Tuple, Union, final
->>>>>>> db294f0e
 from uuid import UUID
 
 from ncatbot.core.api import BotAPI
@@ -56,47 +52,40 @@
     api: BotAPI
 
     @final
-<<<<<<< HEAD
-    def __init__(self, event_bus: EventBus, **kwd):
+    def __init__(
+        self,
+        event_bus: EventBus,
+        time_task_scheduler: TimeTaskScheduler,
+        debug: bool = False,
+        **kwd,
+    ):
         """初始化插件实例
 
-        Args:
-            event_bus: 事件总线实例
-            **kwd: 额外的关键字参数，将被设置为插件属性
-
-=======
-    def __init__(self,
-                event_bus: EventBus,
-                time_task_scheduler: TimeTaskScheduler,
-                debug: bool = False,
-                **kwd):
-        """初始化插件实例
-        
         Args:
             event_bus: 事件总线实例
             time_task_scheduler: 定时任务调度器
             debug: 是否启用调试模式
             **kwd: 额外的关键字参数,将被设置为插件属性
-            
->>>>>>> db294f0e
+
         Raises:
             ValueError: 当缺少插件名称或版本号时抛出
             PluginLoadError: 当工作目录无效时抛出
         """
-<<<<<<< HEAD
-=======
         # 插件信息检查
->>>>>>> db294f0e
         if not self.name:
-            raise ValueError('缺失插件名称')
+            raise ValueError("缺失插件名称")
         if not self.version:
-            raise ValueError('缺失插件版本号')
+            raise ValueError("缺失插件版本号")
 
         # 添加额外属性
         if kwd:
             for k, v in kwd.items():
                 setattr(self, k, v)
-        if not self.dependencies: self.dependencies = {}
+        if not self.dependencies:
+            self.dependencies = {}
+
+        if not self.dependencies:
+            self.dependencies = {}
 
         # 隐藏属性
         self._debug = debug
@@ -106,21 +95,11 @@
         self._work_path = Path(PERSISTENT_DIR) / self.name
         self._data_path = self._work_path / f"{self.name}.json"
 
-<<<<<<< HEAD
-        self.funcs: list[Func] = []  # 功能
-        self.configs: list[Conf] = []  # 配置项
-        self.event_bus = event_bus
-        self.lock = asyncio.Lock()  # 创建一个异步锁对象
-        self.work_path = Path(PERSISTENT_DIR) / self.name
-        self._event_handlers = []
-        self.data = UniversalLoader(
-            self.work_path / f"{self.name}.json"
-        )  # 好想改成yaml啊
-=======
         # 暴露的属性
         self.lock = asyncio.Lock()  # 创建一个异步锁对象
         self.data = UniversalLoader(self._work_path / f"{self.name}.json")
->>>>>>> db294f0e
+        self.funcs: list[Func] = []  # 功能
+        self.configs: list[Conf] = []  # 配置项
 
         # 检查是否为第一次启动
         self.first_load = False
@@ -138,15 +117,9 @@
     @final
     async def __unload__(self, *arg, **kwd):
         """卸载插件时的清理操作
-<<<<<<< HEAD
-
-        执行插件卸载前的清理工作，保存数据并注销事件处理器
-
-=======
-        
+
         执行插件卸载前的清理工作,保存数据并注销事件处理器
-        
->>>>>>> db294f0e
+
         Raises:
             RuntimeError: 保存持久化数据失败时抛出
         """
@@ -164,55 +137,38 @@
     @final
     async def __onload__(self):
         """加载插件时的初始化操作
-<<<<<<< HEAD
-
-        执行插件加载时的初始化工作，加载数据
-
-=======
-        
+
         执行插件加载时的初始化工作,加载数据
-        
->>>>>>> db294f0e
+
         Raises:
             RuntimeError: 读取持久化数据失败时抛出
         """
         # load时传入的参数作为属性被保存在self中
         try:
-            if isinstance(self.data,dict):
+            if isinstance(self.data, dict):
                 data = UniversalLoader()
                 data.data = self.data
                 self.data = data
             self.data.load()
-<<<<<<< HEAD
         except (FileTypeUnknownError, LoadError, FileNotFoundError):
-            open(self.work_path / f"{self.name}.json", "w").write("{}")
-=======
-        except (FileTypeUnknownError, LoadError, FileNotFoundError) as e:
-            open(self._work_path / f'{self.name}.json','w').write('{}')
->>>>>>> db294f0e
+            open(self._work_path / f"{self.name}.json", "w").write("{}")
             self.data.load()
         await asyncio.to_thread(self._init_)
         await self.on_load()
 
     @final
-<<<<<<< HEAD
-    def publish_sync(self, event: Event) -> List[Any]:
-        """同步发布事件
-
-        Args:
-            event (Event): 要发布的事件对象
-
-=======
-    def add_scheduled_task(self,
-                job_func: Callable,
-                name: str,
-                interval: Union[str, int, float],
-                conditions: Optional[List[Callable[[], bool]]] = None,
-                max_runs: Optional[int] = None,
-                args: Optional[Tuple] = None,
-                kwargs: Optional[Dict] = None,
-                args_provider: Optional[Callable[[], Tuple]] = None,
-                kwargs_provider: Optional[Callable[[], Dict[str, Any]]] = None) -> bool:
+    def add_scheduled_task(
+        self,
+        job_func: Callable,
+        name: str,
+        interval: Union[str, int, float],
+        conditions: Optional[List[Callable[[], bool]]] = None,
+        max_runs: Optional[int] = None,
+        args: Optional[Tuple] = None,
+        kwargs: Optional[Dict] = None,
+        args_provider: Optional[Callable[[], Tuple]] = None,
+        kwargs_provider: Optional[Callable[[], Dict[str, Any]]] = None,
+    ) -> bool:
         """
         添加定时任务
 
@@ -233,34 +189,33 @@
         Raises:
             ValueError: 当参数冲突或时间格式无效时
         """
-        
+
         job_info = {
-            'name': name,
-            'job_func': job_func,
-            'interval': interval,
-            'max_runs': max_runs,
-            'run_count': 0,
-            'conditions': conditions or [],
-            'args': args,
-            'kwargs': kwargs or {},
-            'args_provider': args_provider,
-            'kwargs_provider': kwargs_provider
+            "name": name,
+            "job_func": job_func,
+            "interval": interval,
+            "max_runs": max_runs,
+            "run_count": 0,
+            "conditions": conditions or [],
+            "args": args,
+            "kwargs": kwargs or {},
+            "args_provider": args_provider,
+            "kwargs_provider": kwargs_provider,
         }
         return self._time_task_scheduler.add_job(**job_info)
 
     @final
-    def remove_scheduled_task(self, task_name:str):
+    def remove_scheduled_task(self, task_name: str):
         """
         移除指定名称的定时任务
-        
+
         Args:
             name (str): 要移除的任务名称
-            
->>>>>>> db294f0e
+
         Returns:
             bool: 是否成功找到并移除任务
         """
-        return self._time_task_scheduler.remove_job(name = task_name)
+        return self._time_task_scheduler.remove_job(name=task_name)
 
     @final
     def publish_sync(self, event: Event) -> List[Any]:
@@ -272,11 +227,7 @@
         Returns:
             List[Any]: 事件处理器返回的结果列表
         """
-<<<<<<< HEAD
-        return self.event_bus.publish_sync(event)
-=======
         return self._event_bus.publish_sync(event)
->>>>>>> db294f0e
 
     @final
     def publish_async(self, event: Event) -> Awaitable[List[Any]]:
@@ -286,10 +237,9 @@
             event (Event): 要发布的事件对象
 
         Returns:
-<<<<<<< HEAD
-            Awaitable[List[Any]]: 事件处理器返回的结果列表的可等待对象
-        """
-        return self.event_bus.publish_async(event)
+            List[Any]: 事件处理器返回的结果列表
+        """
+        return self._event_bus.publish_async(event)
 
     @final
     def register_handler(
@@ -300,41 +250,19 @@
         Args:
             event_type (str): 事件类型
             handler (Callable[[Event], Any]): 事件处理函数
-            priority (int, optional): 处理器优先级，默认为0
-        """
-        handler_id = self.event_bus.subscribe(event_type, handler, priority)
-=======
-            List[Any]: 事件处理器返回的结果列表
-        """
-        return self._event_bus.publish_async(event)
-
-    @final
-    def register_handler(self, event_type: str, handler: Callable[[Event], Any], priority: int = 0) -> UUID:
-        """注册事件处理器
-        
-        Args:
-            event_type (str): 事件类型
-            handler (Callable[[Event], Any]): 事件处理函数
             priority (int, optional): 处理器优先级,默认为0
-            
+
         Returns:
             处理器的唯一标识UUID
         """
         handler_id = self._event_bus.subscribe(event_type, handler, priority)
->>>>>>> db294f0e
         self._event_handlers.append(handler_id)
         return handler_id
 
     @final
-<<<<<<< HEAD
-    def unregister_handler(self, handler_id: UUID):
-        """注销事件处理器(此插件注册)
-
-=======
     def unregister_handler(self, handler_id: UUID) -> bool:
         """注销指定的事件处理器
-        
->>>>>>> db294f0e
+
         Args:
             handler_id (UUID): 事件id
 
@@ -442,24 +370,15 @@
         """插件初始化时的钩子函数，可被子类重写"""
         pass
 
-<<<<<<< HEAD
+    @final
+    async def on_close(self):
+        """插件卸载时的子函数，暂时存在问题"""
+        pass
+
     def _init_(self):
         """插件初始化时的子函数，可被子类重写"""
         pass
 
-    async def on_unload(self):
-        """插件卸载时的钩子函数，可被子类重写"""
-=======
-    @final
-    async def on_close(self):
-        '''插件卸载时的子函数，暂时存在问题'''
-        pass
-
-    def _init_(self):
-        '''插件初始化时的子函数，可被子类重写'''
->>>>>>> db294f0e
-        pass
-
     def _close_(self):
         """插件卸载时的子函数，可被子类重写"""
         pass