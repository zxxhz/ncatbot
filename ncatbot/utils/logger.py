import logging
import os
import warnings
from datetime import datetime
from logging.handlers import TimedRotatingFileHandler

from tqdm import tqdm as tqdm_original


class Color:
    """
    用于在终端中显示颜色和样式。

    包含以下功能：
    - 前景：设置颜
    - 背景：设置背景颜
    - 样式：设置样式（如加粗、下划线、反转）
    - RESET：重置所有颜和样式
    """

    # 前景
    BLACK = "\033[30m"
    """前景-黑"""
    RED = "\033[31m"
    """前景-红"""
    GREEN = "\033[32m"
    """前景-绿"""
    YELLOW = "\033[33m"
    """前景-黄"""
    BLUE = "\033[34m"
    """前景-蓝"""
    MAGENTA = "\033[35m"
    """前景-品红"""
    CYAN = "\033[36m"
    """前景-青"""
    WHITE = "\033[37m"
    """前景-白"""
    RESET = "\033[0m"
    """重置所有颜色和样式"""

    # 扩展前景
    LIGHT_GRAY = "\033[90m"
    """前景-亮灰"""
    LIGHT_RED = "\033[91m"
    """前景-亮红"""
    LIGHT_GREEN = "\033[92m"
    """前景-亮绿"""
    LIGHT_YELLOW = "\033[93m"
    """前景-亮黄"""
    LIGHT_BLUE = "\033[94m"
    """前景-亮蓝"""
    LIGHT_MAGENTA = "\033[95m"
    """前景-亮品红"""
    LIGHT_CYAN = "\033[96m"
    """前景-亮青"""
    LIGHT_WHITE = "\033[97m"
    """前景-亮白"""

    # 背景
    BG_BLACK = "\033[40m"
    """背景-黑"""
    BG_RED = "\033[41m"
    """背景-红"""
    BG_GREEN = "\033[42m"
    """背景-绿"""
    BG_YELLOW = "\033[43m"
    """背景-黄"""
    BG_BLUE = "\033[44m"
    """背景-蓝"""
    BG_MAGENTA = "\033[45m"
    """背景-品红"""
    BG_CYAN = "\033[46m"
    """背景-青"""
    BG_WHITE = "\033[47m"
    """背景-白"""

    # 扩展背景
    BG_LIGHT_GRAY = "\033[100m"
    """背景-亮灰"""
    BG_LIGHT_RED = "\033[101m"
    """背景-亮红"""
    BG_LIGHT_GREEN = "\033[102m"
    """背景-亮绿"""
    BG_LIGHT_YELLOW = "\033[103m"
    """背景-亮黄"""
    BG_LIGHT_BLUE = "\033[104m"
    """背景-亮蓝"""
    BG_LIGHT_MAGENTA = "\033[105m"
    """背景-亮品红"""
    BG_LIGHT_CYAN = "\033[106m"
    """背景-亮青"""
    BG_LIGHT_WHITE = "\033[107m"
    """背景-亮白"""

    # 样式
    BOLD = "\033[1m"
    """加粗"""
    UNDERLINE = "\033[4m"
    """下划线"""
    REVERSE = "\033[7m"
    """反转（前景色和背景色互换）"""
    ITALIC = "\033[3m"
    """斜体"""
    BLINK = "\033[5m"
    """闪烁"""
    STRIKE = "\033[9m"
    """删除线"""


# 定义自定义的 tqdm 类，继承自原生的 tqdm 类
class tqdm(tqdm_original):
    def __init__(self, *args, **kwargs):
        """
        自定义 tqdm 类的初始化方法。
        通过设置默认参数，确保每次创建 tqdm 进度条时都能应用统一的风格。

        参数说明：
        :param args: 原生 tqdm 支持的非关键字参数（如可迭代对象等）。
        :param kwargs: 原生 tqdm 支持的关键字参数，用于自定义进度条的行为和外观。
            - bar_format (str): 进度条的格式化字符串。
            - ncols (int): 进度条的宽度（以字符为单位）。
            - colour (str): 进度条的颜色。
            - desc (str): 进度条的描述信息。
            - unit (str): 进度条的单位。
            - leave (bool): 进度条完成后是否保留显示。
        """
        kwargs.setdefault(
            "bar_format", "{desc} {percentage:3.0f}%[{n_fmt}]|{bar:20}|[{elapsed}]"
        )
        kwargs.setdefault("ncols", 60)
        kwargs.setdefault("colour", "green")
        kwargs.setdefault("desc", "Loading")
        kwargs.setdefault("unit", "items")
        kwargs.setdefault("leave", False)
        super().__init__(*args, **kwargs)


# 日志级别颜色映射
LOG_LEVEL_TO_COLOR = {
    "DEBUG": Color.CYAN,
    "INFO": Color.GREEN,
    "WARNING": Color.YELLOW,
    "ERROR": Color.RED,
    "CRITICAL": Color.MAGENTA,
}


# 定义彩色格式化器
class ColoredFormatter(logging.Formatter):
    def format(self, record):
        # 获取日志级别并添加颜色
        levelname = record.levelname
        colored_level = LOG_LEVEL_TO_COLOR[levelname] + levelname + Color.RESET
        # 替换 record.levelname 为带颜色的版本
        record.colored_levelname = colored_level
        return super().format(record)


def _get_valid_log_level(level_name, default):
    """验证并获取有效的日志级别"""
    level = getattr(logging, level_name.upper(), None)
    if not isinstance(level, int):
        warnings.warn(f"Invalid log level: {level_name}, using {default} instead.")
        return getattr(logging, default)
    return level


def setup_logging():
<<<<<<< HEAD
    # 从环境变量中读取日志配置，如果环境变量不存在则使用默认值
    console_log_level = os.getenv("LOG_LEVEL", "INFO").upper()
    file_log_level = logging.DEBUG
    # file_log_level = os.getenv("FILE_LOG_LEVEL", "DEBUG").upper()
=======
    """设置日志"""
    # 环境变量读取
    console_level = os.getenv("LOG_LEVEL", "INFO")
    file_level = os.getenv("FILE_LOG_LEVEL", "DEBUG")
    
    # 验证并转换日志级别
    console_log_level = _get_valid_log_level(console_level, "INFO")
    file_log_level = _get_valid_log_level(file_level, "DEBUG")

    # 日志格式配置
>>>>>>> 8e53ec51
    log_format = os.getenv(
        "LOG_FORMAT",
        "[%(colored_levelname)s] (%(filename)s:%(lineno)d) %(funcName)s : %(message)s"
    )
    file_format = os.getenv(
        "LOG_FILE_FORMAT",
        "[%(levelname)s] (%(asctime)s) (%(filename)s:%(lineno)d) %(funcName)s %(message)s"
    )

<<<<<<< HEAD
    # 生成日志文件的完整路径
    log_file_full_path = os.path.join(
        log_file_path, datetime.now().strftime(log_file_name)
    )

    # 创建日志对象
    logger = logging.getLogger("ncatbot")
    logger.setLevel(console_log_level)  # 设置全局最低日志等级
=======
    # 文件路径配置
    log_dir = os.getenv("LOG_FILE_PATH", "./logs")
    file_name = os.getenv("LOG_FILE_NAME", "bot_%Y%m%d.log")
    
    # 备份数量验证
    try:
        backup_count = int(os.getenv("BACKUP_COUNT", "7"))
    except ValueError:
        backup_count = 7
        warnings.warn("Invalid BACKUP_COUNT value, using default 7")

    # 创建日志目录
    os.makedirs(log_dir, exist_ok=True)
    file_path = os.path.join(log_dir, datetime.now().strftime(file_name))

    # 配置根日志器
    logger = logging.getLogger()
    logger.setLevel(logging.DEBUG)  # 全局最低级别设为DEBUG
>>>>>>> 8e53ec51

    # 控制台处理器
    console_handler = logging.StreamHandler()
    console_handler.setLevel(console_log_level)
    console_handler.setFormatter(ColoredFormatter(log_format))

    # 文件处理器
    file_handler = TimedRotatingFileHandler(
        filename=file_path,
        when="midnight",
        interval=1,
        backupCount=backup_count,
        encoding="utf-8"
    )
    file_handler.setLevel(file_log_level)
    file_handler.setFormatter(logging.Formatter(file_format))

    # 初始化并添加处理器
    logger.handlers = []
    logger.addHandler(console_handler)
    logger.addHandler(file_handler)
    logger.setLevel(min([handler.level for handler in logger.handlers]))


# 初始化日志配置
setup_logging()


def get_log(name='ncatbot'):
    """获取日志记录器"""
    return logging.getLogger(name)



# 示例用法
if __name__ == "__main__":
    from time import sleep

    from tqdm.contrib.logging import logging_redirect_tqdm

    logger = get_log()
    logger.debug("这是一个调试信息")
    logger.info("这是一个普通信息")
    logger.warning("这是一个警告信息")
    logger.error("这是一个错误信息")
    logger.critical("这是一个严重错误信息")
    # 常见参数
    # total：总进度数。
    # desc：进度条描述。
    # ncols：进度条宽度。
    # unit：进度单位。
    # leave：是否在完成后保留进度条。

    with logging_redirect_tqdm():
        with tqdm(range(0, 100)) as pbar:
            for i in pbar:
                if i % 10 == 0:
                    logger.info(f"now: {i}")
                sleep(0.1)<|MERGE_RESOLUTION|>--- conflicted
+++ resolved
@@ -166,46 +166,29 @@
 
 
 def setup_logging():
-<<<<<<< HEAD
-    # 从环境变量中读取日志配置，如果环境变量不存在则使用默认值
-    console_log_level = os.getenv("LOG_LEVEL", "INFO").upper()
-    file_log_level = logging.DEBUG
-    # file_log_level = os.getenv("FILE_LOG_LEVEL", "DEBUG").upper()
-=======
     """设置日志"""
     # 环境变量读取
     console_level = os.getenv("LOG_LEVEL", "INFO")
     file_level = os.getenv("FILE_LOG_LEVEL", "DEBUG")
-    
+
     # 验证并转换日志级别
     console_log_level = _get_valid_log_level(console_level, "INFO")
     file_log_level = _get_valid_log_level(file_level, "DEBUG")
 
     # 日志格式配置
->>>>>>> 8e53ec51
     log_format = os.getenv(
         "LOG_FORMAT",
-        "[%(colored_levelname)s] (%(filename)s:%(lineno)d) %(funcName)s : %(message)s"
+        "[%(colored_levelname)s] (%(filename)s:%(lineno)d) %(funcName)s : %(message)s",
     )
     file_format = os.getenv(
         "LOG_FILE_FORMAT",
-        "[%(levelname)s] (%(asctime)s) (%(filename)s:%(lineno)d) %(funcName)s %(message)s"
+        "[%(levelname)s] (%(asctime)s) (%(filename)s:%(lineno)d) %(funcName)s %(message)s",
     )
 
-<<<<<<< HEAD
-    # 生成日志文件的完整路径
-    log_file_full_path = os.path.join(
-        log_file_path, datetime.now().strftime(log_file_name)
-    )
-
-    # 创建日志对象
-    logger = logging.getLogger("ncatbot")
-    logger.setLevel(console_log_level)  # 设置全局最低日志等级
-=======
     # 文件路径配置
     log_dir = os.getenv("LOG_FILE_PATH", "./logs")
     file_name = os.getenv("LOG_FILE_NAME", "bot_%Y%m%d.log")
-    
+
     # 备份数量验证
     try:
         backup_count = int(os.getenv("BACKUP_COUNT", "7"))
@@ -220,7 +203,6 @@
     # 配置根日志器
     logger = logging.getLogger()
     logger.setLevel(logging.DEBUG)  # 全局最低级别设为DEBUG
->>>>>>> 8e53ec51
 
     # 控制台处理器
     console_handler = logging.StreamHandler()
@@ -233,7 +215,7 @@
         when="midnight",
         interval=1,
         backupCount=backup_count,
-        encoding="utf-8"
+        encoding="utf-8",
     )
     file_handler.setLevel(file_log_level)
     file_handler.setFormatter(logging.Formatter(file_format))
@@ -249,10 +231,9 @@
 setup_logging()
 
 
-def get_log(name='ncatbot'):
+def get_log(name="ncatbot"):
     """获取日志记录器"""
     return logging.getLogger(name)
-
 
 
 # 示例用法
