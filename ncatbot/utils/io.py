<<<<<<< HEAD
import base64
=======
import asyncio
import json
>>>>>>> e27c1cf7
import os
import pickle
import warnings
import xml.etree.ElementTree as ET
from configparser import ConfigParser
from pathlib import Path
from typing import Any, Dict, Optional

import httpx


def read_file(file_path) -> any:
    with open(file_path, "r", encoding="utf-8") as f:
        return f.read()


def convert_uploadable_object(i, message_type):
    """将可上传对象转换为标准格式"""
    if i.startswith("http"):
        if message_type == "image":
            try:
                with httpx.Client() as client:
                    response = client.get(i)
                    response.raise_for_status()
                    image_data = response.content
                    i = f"base64://{base64.b64encode(image_data).decode('utf-8')}"
            except httpx.HTTPError as e:
                return {"type": "text", "data": {"text": f"URL请求失败: {e}"}}
            except Exception as e:
                return {"type": "text", "data": {"text": f"图片转换失败: {e}"}}
        return {"type": message_type, "data": {"file": i}}
    elif i.startswith("base64://"):
        return {"type": message_type, "data": {"file": i}}
    elif os.path.exists(i):
        if message_type == "image":
            with open(i, "rb") as f:
                image_data = f.read()
                i = f"base64://{base64.b64encode(image_data).decode('utf-8')}"
        else:
            i = f"file:///{os.path.abspath(i)}"
        return {"type": message_type, "data": {"file": i}}
    else:
        return {"type": message_type, "data": {"file": f"file:///{i}"}}


"""
通用文件加载器

支持格式：JSON/TOML/YAML/INI/XML/PROPERTIES(/PICKLE[需手动开启])
支持同步/异步操作，自动检测文件类型，异步锁保护异步操作
注意:
    1.UniversalLoader 并不是一个专门用于处理纯列表的工具
    2.读取未知来源的pickle文件可能导致任意代码执行漏洞请手动开启支持
    3.创建UniversalLoader实例后不会立刻读取文件，请手动调用load或者aload读取文件

Raises:
    FileTypeUnknownError:       当文件类型无法识别时抛出
    FileNotFoundError:          当文件路径无效或文件不存在时抛出
    LoadError:                  当加载文件时发生错误时抛出
    SaveError:                  当保存文件时发生错误时抛出
    ModuleNotInstalledError:    当所需模块未安装时抛出
    ValueError:                 当手动开启pickle支持时抛出
"""

# ---------------------
# region 模块可用性检测区块
# ---------------------
# PICKLE
PICKLE_AVAILABLE = False

# TOML 模块检测
TOML_AVAILABLE = False
try:
    import toml  # type: ignore

    TOML_AVAILABLE = True
except ImportError:
    warnings.warn("toml 模块未安装。TOML 功能将被禁用。", ImportWarning)

# 异步文件操作模块检测
AIOFILES_AVAILABLE = False
try:
    import aiofiles  # type: ignore

    AIOFILES_AVAILABLE = True
    _open_file = aiofiles.open  # type: ignore
except ImportError:
    _open_file = open
    warnings.warn("aiofiles 模块未安装。异步功能将被禁用。", ImportWarning)

# YAML 模块检测
YAML_AVAILABLE = False
try:
    import yaml  # type: ignore

    YAML_AVAILABLE = True
except ImportError:
    pass  # 非关键依赖，静默处理

# 高性能JSON模块检测
UJSON_AVAILABLE = False
try:
    import ujson  # type: ignore

    UJSON_AVAILABLE = True
except ImportError:
    pass  # 回退到标准json模块
# endregion

# ---------------------
# region 异常类定义区块
# ---------------------


class UniversalLoaderError(Exception):
    """通用加载器错误基类"""

    pass


class LoadError(UniversalLoaderError):
    """数据加载错误"""

    pass


class SaveError(UniversalLoaderError):
    """数据保存错误"""

    pass


class FileTypeUnknownError(UniversalLoaderError):
    """文件类型未知错误"""

    pass


class ModuleNotInstalledError(UniversalLoaderError):
    """所需模块未安装错误"""

    pass


# endregion

# ---------------------
# region 主功能类实现
# ---------------------


class UniversalLoader:
    def __init__(
        self, file_path: Optional[Path | str], file_type: Optional[str] = None
    ) -> None:
        """
        初始化通用加载器
        :param file_path: 文件路径
        :param file_type: 可选参数，手动指定文件类型（覆盖自动检测）
        """
        self.file_path = file_path
        self.data: Dict[str, Any] = {}
        self.file_type = file_type.lower() if file_type else self._detect_file_type()
        # 异步锁保护异步操作
        self._async_lock = asyncio.Lock()

    def _detect_file_type(self) -> str:
        """通过文件路径检测文件类型"""
        file_type_map = {
            "json": "json",
            "toml": "toml",
            "yaml": "yaml",
            "yml": "yaml",
            "ini": "ini",
            "xml": "xml",
            "properties": "properties",
            "pickle": "pickle",
        }
        # 提取文件扩展名并转换为小写
        if isinstance(self.file_path, str):
            ext = (
                self.file_path.lower().rsplit(".", 1)[-1]
                if "." in self.file_path
                else ""
            )
            file_type = file_type_map.get(ext, None)
            if not file_type:
                raise FileTypeUnknownError(f"无法识别的文件格式：{self.file_path}")
            return file_type
        else:
            return self.file_path.suffix[1:]

    # ---------------------
    # region文件存在性检查方法
    # ---------------------

    def _check_file_exists(self) -> None:
        """同步检查文件是否存在"""
        if not os.path.isfile(self.file_path):
            raise FileNotFoundError(f"文件路径无效或不是文件: {self.file_path}")

    async def _async_check_file_exists(self) -> None:
        """异步检查文件存在性（通过线程池执行）"""
        await asyncio.to_thread(self._check_file_exists)

    # endregion

    # ---------------------
    # region 核心数据操作方法
    # ---------------------

    def load(self) -> "UniversalLoader":
        """同步加载数据"""
        self._check_file_exists()
        try:
            self.data = self._load_data_sync()
        except Exception as e:
            # 保留原始异常信息以便调试
            raise LoadError(f"加载文件时出错: {e}") from e
        return self

    async def aload(self) -> "UniversalLoader":
        """异步加载数据（带锁保护）"""
        await self._async_check_file_exists()
        async with self._async_lock:  # 加锁
            try:
                self.data = await self._load_data_async()
            except Exception as e:
                raise LoadError(f"异步加载文件时出错: {e}") from e
        return self

    def save(self, save_path: Optional[str] = None) -> "UniversalLoader":
        """同步保存数据"""
        try:
            self._save_data_sync(save_path)
        except Exception as e:
            raise SaveError(f"保存文件时出错: {e}") from e
        return self

    async def asave(self, save_path: Optional[str] = None) -> "UniversalLoader":
        """异步保存数据（带锁保护）"""
        async with self._async_lock:  # 加锁
            try:
                await self._save_data_async(save_path)
            except Exception as e:
                raise SaveError(f"异步保存文件时出错: {e}") from e
        return self

    # endregion

    # ---------------------
    # region 数据访问相关魔术方法
    # ---------------------

    def __getitem__(self, key: str) -> Any:
        """字典式数据访问"""
        return self.data.get(key)

    def __setitem__(self, key: str, value: Any) -> None:
        """字典式数据设置"""
        self.data[key] = value

    def __delitem__(self, key: str) -> None:
        """字典式数据删除"""
        if key in self.data:
            del self.data[key]

    def __str__(self) -> str:
        """友好的字符串表示"""
        return str(self.data)

    def get(self, key, default=None):
        """安全获取数据方法"""
        return self.data.get(key, default)

    def keys(self):
        """获取所有键"""
        return self.data.keys()

    def values(self):
        """获取所有值"""
        return self.data.values()

    def items(self):
        """获取所有键值对"""
        return self.data.items()

    # endregion

    # ---------------------
    # region 数据加载实现（同步）
    # ---------------------

    def _load_data_sync(self) -> Dict[str, Any]:
        """根据文件类型选择对应的同步加载方法"""
        if self.file_type == "json":
            with open(self.file_path, "r") as f:
                # 优先使用ujson提升性能
                return ujson.load(f) if UJSON_AVAILABLE else json.load(f)

        elif self.file_type == "toml":
            if not TOML_AVAILABLE:
                raise ModuleNotInstalledError(
                    "请安装 toml 模块以支持 TOML 文件（pip install toml）"
                )
            with open(self.file_path, "r") as f:
                return toml.load(f)

        elif self.file_type == "yaml":
            if not YAML_AVAILABLE:
                raise ModuleNotInstalledError(
                    "请安装 PyYAML 模块以支持 YAML 文件（pip install PyYAML）"
                )
            with open(self.file_path, "r", encoding="utf-8") as f:
                return yaml.safe_load(f) or {}  # 处理空文件情况

        elif self.file_type == "ini":
            config = ConfigParser()
            # 保留键名原始大小写
            config.optionxform = str  # type: ignore
            config.read(self.file_path)
            return {s: dict(config[s]) for s in config.sections()}

        elif self.file_type == "xml":
            tree = ET.parse(self.file_path)
            return self._xml_to_dict(tree.getroot())

        elif self.file_type == "properties":
            return self._parse_properties()

        elif self.file_type == "pickle":
            if not PICKLE_AVAILABLE:
                raise ValueError("请手动开启 pickle 支持以支持 PICKLE 文件")
            with open(self.file_path, "rb") as f:
                return pickle.load(f)

        else:
            raise FileTypeUnknownError(f"不支持的文件类型：{self.file_type}")

    # endregion

    # ---------------------
    # region 数据加载实现（异步）
    # ---------------------

    async def _load_data_async(self) -> Dict[str, Any]:
        """异步加载数据核心逻辑"""
        if AIOFILES_AVAILABLE:
            # 使用aiofiles进行真正的异步文件读取
            async with _open_file(self.file_path, "r") as f:
                content = await f.read()

                if self.file_type == "json":
                    return (
                        ujson.loads(content) if UJSON_AVAILABLE else json.loads(content)
                    )

                elif self.file_type == "toml":
                    if not TOML_AVAILABLE:
                        raise ModuleNotInstalledError(
                            "请安装 toml 模块以支持 TOML 文件"
                        )
                    return toml.loads(content)

                elif self.file_type == "yaml":
                    if not YAML_AVAILABLE:
                        raise ModuleNotInstalledError(
                            "请安装 PyYAML 模块以支持 YAML 文件"
                        )
                    return yaml.safe_load(content) or {}

                else:
                    # 其他格式回落到同步方法（使用线程池）
                    return await asyncio.to_thread(self._load_data_sync)

        else:
            # 无aiofiles时回退到同步方法
            return await asyncio.to_thread(self._load_data_sync)

    # endregion

    # ---------------------
    # region 数据保存实现（同步）
    # ---------------------

    def _save_data_sync(self, save_path: Optional[str] = None) -> None:
        """同步保存数据到文件"""
        save_path = save_path or self.file_path

        if self.file_type == "json":
            with open(save_path, "w") as f:
                if UJSON_AVAILABLE:
                    ujson.dump(self.data, f, ensure_ascii=False, indent=4)
                else:
                    json.dump(self.data, f, ensure_ascii=False, indent=4)

        elif self.file_type == "toml":
            if not TOML_AVAILABLE:
                raise ModuleNotInstalledError("请安装 toml 模块以支持 TOML 文件")
            with open(save_path, "w") as f:
                toml.dump(self.data, f)

        elif self.file_type == "yaml":
            if not YAML_AVAILABLE:
                raise ModuleNotInstalledError("请安装 PyYAML 模块以支持 YAML 文件")
            with open(save_path, "w") as f:
                # 禁用默认的排序和流式风格，保持数据顺序
                yaml.dump(
                    self.data,
                    f,
                    allow_unicode=True,
                    default_flow_style=False,
                    sort_keys=False,
                )

        elif self.file_type == "ini":
            config = ConfigParser()
            config.optionxform = str  # 保留键名大小写
            for section, items in self.data.items():
                config[section] = items
            with open(save_path, "w") as f:
                config.write(f)

        elif self.file_type == "xml":
            root = ET.Element("root")
            self._dict_to_xml(root, self.data)
            ET.ElementTree(root).write(
                save_path, encoding="utf-8", xml_declaration=True
            )

        elif self.file_type == "properties":
            with open(save_path, "w") as f:
                for k, v in self.data.items():
                    f.write(f"{k}={v}\n")

        elif self.file_type == "pickle":
            if not PICKLE_AVAILABLE:
                raise ValueError("请手动开启 pickle 支持以支持 PICKLE 文件")
            with open(save_path, "wb") as f:
                pickle.dump(self.data, f)

        else:
            raise FileTypeUnknownError(f"不支持的文件类型：{self.file_type}")

    # endregion

    # ---------------------
    # region 数据保存实现（异步）
    # ---------------------

    async def _save_data_async(self, save_path: Optional[str] = None) -> None:
        """异步保存数据到文件"""
        save_path = save_path or self.file_path

        if self.file_type == "json":
            # 先序列化再异步写入
            serialized = (
                ujson.dumps(self.data, ensure_ascii=False, indent=4)
                if UJSON_AVAILABLE
                else json.dumps(self.data, ensure_ascii=False, indent=4)
            )
            async with _open_file(save_path, "w") as f:
                await f.write(serialized)

        elif self.file_type == "toml":
            if not TOML_AVAILABLE:
                raise ModuleNotInstalledError("请安装 toml 模块以支持 TOML 文件")
            async with _open_file(save_path, "w") as f:
                await f.write(toml.dumps(self.data))

        elif self.file_type == "yaml":
            if not YAML_AVAILABLE:
                raise ModuleNotInstalledError("请安装 PyYAML 模块以支持 YAML 文件")
            yaml_output = yaml.dump(
                self.data, allow_unicode=True, default_flow_style=False, sort_keys=False
            )
            async with _open_file(save_path, "w") as f:
                await f.write(yaml_output)

        else:
            # 其他格式回落到同步保存方法
            await asyncio.to_thread(self._save_data_sync, save_path)

    # endregion

    # ---------------------
    # region XML转换工具方法
    # ---------------------

    def _xml_to_dict(self, element: ET.Element) -> Dict:
        """
        将XML元素转换为字典
        :param element: XML元素节点
        :return: 包含节点信息和属性的字典
        """
        result = element.attrib.copy()

        # 如果存在且非空
        if element.text and element.text.strip():
            result["#text"] = element.text.strip()

        # 递归处理子元素
        for child in element:
            key = child.tag
            child_dict = self._xml_to_dict(child)

            # 处理重复标签的情况
            if key in result:
                # 如果已存在相同标签，转换为列表存储
                if isinstance(result[key], list):
                    result[key].append(child_dict)
                else:
                    result[key] = [result[key], child_dict]
            else:
                result[key] = child_dict

        return result

    def _dict_to_xml(self, parent: ET.Element, data: Dict) -> None:
        """
        将字典转换为XML元素
        :param parent: 父XML元素
        :param data: 要转换的字典数据
        """
        for key, value in data.items():
            # 处理文本内容
            if key == "#text":
                parent.text = str(value)
                continue

            # 处理嵌套字典
            if isinstance(value, dict):
                child = ET.SubElement(parent, key)
                self._dict_to_xml(child, value)

            # 处理列表类型数据
            elif isinstance(value, list):
                for item in value:
                    child = ET.SubElement(parent, key)
                    self._dict_to_xml(child, item)

            # 处理简单类型
            else:
                child = ET.SubElement(parent, key)
                child.text = str(value)

    # endregion

    # ---------------------
    # region Properties文件解析
    # ---------------------

    def _parse_properties(self) -> Dict[str, Any]:
        """
        解析Properties格式文件
        :return: 键值对字典
        """
        data = {}
        with open(self.file_path, "r") as f:
            for line_num, line in enumerate(f, 1):
                line = line.strip()
                # 跳过空行和注释行（以#或!开头）
                if not line or line.startswith("#") or line.startswith("!"):
                    continue

                # 分割键值对（最多分割一次）
                parts = line.split("=", 1)
                key = parts[0].strip()
                value = parts[1].strip() if len(parts) > 1 else ""

                # 处理重复键的情况（保留最后一次出现的值）
                data[key] = value
        return data

    # endregion


# endregion<|MERGE_RESOLUTION|>--- conflicted
+++ resolved
@@ -1,9 +1,6 @@
-<<<<<<< HEAD
 import base64
-=======
 import asyncio
 import json
->>>>>>> e27c1cf7
 import os
 import pickle
 import warnings
