import asyncio
import json
import os
import time
import urllib
import urllib.parse
import zipfile

import requests
from tqdm import tqdm

from ncatbot.api import BotAPI
from ncatbot.config import config
from ncatbot.gateway import Websocket
from ncatbot.http import check_websocket
from ncatbot.logger import get_log
from ncatbot.message import GroupMessage, PrivateMessage
from ncatbot.utils.literals import INSTALL_CHECK_PATH, NAPCAT_DIR

from ncatbot.plugins_sys import PluginLoader, Event
_log = get_log("ncatbot")


class BotClient:
    def __init__(self, use_ws=True, plugins_path="plugins"):
        if not config._updated:
            _log.warning("没有主动设置配置项, 配置项将使用默认值")
            time.sleep(0.8)
        _log.info(config)
        time.sleep(1.6)

        self.api = BotAPI(use_ws)
        self._group_event_handler = None
        self._private_event_handler = None
        self._notice_event_handler = None
        self._request_event_handler = None
        self.plugins_path = plugins_path
        self.plugin_sys = PluginLoader()

    def group_event(self, types=None):
        def decorator(func):
            self._group_event_handler = (func, types)
            return func

        return decorator

    def private_event(self, types=None):
        def decorator(func):
            self._private_event_handler = (func, types)
            return func

        return decorator

    def notice_event(self, func):
        self._notice_event_handler = func
        return func

    def request_event(self, func):
        self._request_event_handler = func
        return func

    def __init__(self, use_ws=True):
        if not config._updated:
            _log.warning("没有主动设置配置项, 配置项将使用默认值")
            time.sleep(0.8)
        _log.info(config)
        time.sleep(1.6)

        self.api = BotAPI(use_ws)
        self._group_event_handlers = []
        self._private_event_handlers = []
        self._notice_event_handlers = []
        self._request_event_handlers = []

    async def handle_group_event(self, msg: dict):
        for handler, types in self._group_event_handlers:
            if types is None or any(i["type"] in types for i in msg["message"]):
                msg = GroupMessage(msg)
<<<<<<< HEAD
                await func(msg)
                await self.plugin_sys.event_bus.publish_async(Event("ncatbot.group", msg))
=======
                await handler(msg)
>>>>>>> e3e9c88d

    async def handle_private_event(self, msg: dict):
        for handler, types in self._private_event_handlers:
            if types is None or any(i["type"] in types for i in msg["message"]):
                msg = PrivateMessage(msg)
<<<<<<< HEAD
                await func(msg)
                await self.plugin_sys.event_bus.publish_async(Event("ncatbot.private", msg))
=======
                await handler(msg)
>>>>>>> e3e9c88d

    async def handle_notice_event(self, msg: dict):
        for handler in self._notice_event_handlers:
            await handler(msg)

    async def handle_request_event(self, msg: dict):
        for handler in self._request_event_handlers:
            await handler(msg)

    def group_event(self, types=None):
        def decorator(func):
            self._group_event_handlers.append((func, types))
            return func
        return decorator

    def private_event(self, types=None):
        def decorator(func):
            self._private_event_handlers.append((func, types))
            return func
        return decorator

    def notice_event(self, func):
        self._notice_event_handlers.append(func)
        return func

    def request_event(self, func):
        self._request_event_handlers.append(func)
        return func

    async def run_async(self):
        websocket_server = Websocket(self)
        await self.plugin_sys.load_plugin(self.plugins_path, self.api)
        await websocket_server.ws_connect()

    def run(self, reload=False):
        def download_napcat():
            if config.np_uri is None:
                raise ValueError("[setting] 缺少配置项，请检查！详情:np_uri")

            if config.np_uri.startswith("https"):
                _log.info("正在下载 napcat 客户端, 请稍等...")
                try:
                    r = requests.get(config.np_uri, stream=True)
                    total_size = int(r.headers.get("content-length", 0))
                    progress_bar = tqdm(
                        total=total_size,
                        unit="iB",
                        unit_scale=True,
                        desc=f"Downloading {NAPCAT_DIR}.zip",
                        bar_format="{l_bar}{bar}| {n_fmt}/{total_fmt} [{elapsed}<{remaining}, {rate_fmt}]",
                        colour="green",
                        dynamic_ncols=True,
                        smoothing=0.3,
                        mininterval=0.1,
                        maxinterval=1.0,
                    )
                    with open(f"{NAPCAT_DIR}.zip", "wb") as f:
                        for data in r.iter_content(chunk_size=1024):
                            progress_bar.update(len(data))
                            f.write(data)
                    progress_bar.close()
                except Exception as e:
                    _log.info(
                        "下载 napcat 客户端失败, 请检查网络连接或手动下载 napcat 客户端。"
                    )
                    _log.info("错误信息:", e)
                    return
                try:
                    with zipfile.ZipFile(f"{NAPCAT_DIR}.zip", "r") as zip_ref:
                        zip_ref.extractall(NAPCAT_DIR)
                        _log.info("解压 napcat 客户端成功, 请运行 napcat 客户端.")
                    os.remove(f"{NAPCAT_DIR}.zip")
                except Exception as e:
                    _log.info("解压 napcat 客户端失败, 请检查 napcat 客户端是否正确.")
                    _log.info("错误信息: ", e)
                    return
            else:
                _log.error("不要乱改默认配置谢谢喵~")
                exit(0)
            os.chdir(base_path)

        def config_account():
            os.chdir(os.path.join(NAPCAT_DIR, "config"))
            http_enable = False if config.hp_uri == "" else True
            ws_enable = False if config.ws_uri == "" else True
            expected_data = {
                "network": {
                    "httpServers": [
                        {
                            "name": "httpServer",
                            "enable": http_enable,
                            "port": int(urllib.parse.urlparse(config.hp_uri).port),
                            "host": str(urllib.parse.urlparse(config.hp_uri).hostname),
                            "enableCors": True,
                            "enableWebsocket": True,
                            "messagePostFormat": "array",
                            "token": (
                                str(config.token) if config.token is not None else ""
                            ),
                            "debug": False,
                        }
                    ],
                    "websocketServers": [
                        {
                            "name": "WsServer",
                            "enable": ws_enable,
                            "host": str(urllib.parse.urlparse(config.ws_uri).hostname),
                            "port": int(urllib.parse.urlparse(config.ws_uri).port),
                            "messagePostFormat": "array",
                            "reportSelfMessage": False,
                            "token": (
                                str(config.token) if config.token is not None else ""
                            ),
                            "enableForcePushEvent": True,
                            "debug": False,
                            "heartInterval": 30000,
                        }
                    ],
                },
                "musicSignUrl": "",
                "enableLocalFile2Url": False,
                "parseMultMsg": False,
            }
            with open(
                "onebot11_" + str(config.bt_uin) + ".json", "w", encoding="utf-8"
            ) as f:
                json.dump(expected_data, f, indent=4, ensure_ascii=False)
            os.chdir("../") and os.system(
                f"copy quickLoginExample.bat {config.bt_uin}_quickLogin.bat"
            )
            if os.system("ver") == 0:
                # win11
                content = f"@echo off\n./launcher.bat {config.bt_uin}"
                with open(f"{config.bt_uin}_quickLogin.bat", "w") as f:
                    f.write(content)
                    f.close()
                os.system(f"{config.bt_uin}_quickLogin.bat")
            else:
                # win10
                content = f"@echo off\n./launcher-win10.bat {config.bt_uin}"
                with open(f"{config.bt_uin}_quickLogin.bat", "w") as f:
                    f.write(content)
                    f.close()
                os.system(f"{config.bt_uin}_quickLogin.bat")
            os.chdir(base_path)

        if reload:
            asyncio.run(self.run_async())
        elif not reload:
            base_path = os.getcwd()

            # 下载 napcat 客户端
            if not os.path.exists(os.path.join(NAPCAT_DIR, INSTALL_CHECK_PATH)):
                _log.info("未找到 napcat 安装记录, 正在下载 napcat 客户端, 请稍等...")
                download_napcat()
                with open(os.path.join(NAPCAT_DIR, INSTALL_CHECK_PATH), "w") as f:
                    f.write("installed")

            # 配置账号信息
            config_account()
            MAX_TIME_EXPIRE = time.time() + 60

            while (asyncio.run(check_websocket(config.ws_uri))) is False:
                _log.info("正在连接 napcat websocket 服务器...")
                time.sleep(2)
                if time.time() > MAX_TIME_EXPIRE:
                    _log.info("连接 napcat websocket 服务器超时, 请检查以下内容")
                    _log.info("1. 检查 QQ 号是否正确填写")
                    _log.info("2. 检查网络是否正常")
                    exit(0)

            _log.info("连接 napcat websocket 服务器成功!")
            asyncio.run(self.run_async())<|MERGE_RESOLUTION|>--- conflicted
+++ resolved
@@ -76,23 +76,15 @@
         for handler, types in self._group_event_handlers:
             if types is None or any(i["type"] in types for i in msg["message"]):
                 msg = GroupMessage(msg)
-<<<<<<< HEAD
-                await func(msg)
+                await handler(msg)
                 await self.plugin_sys.event_bus.publish_async(Event("ncatbot.group", msg))
-=======
-                await handler(msg)
->>>>>>> e3e9c88d
 
     async def handle_private_event(self, msg: dict):
         for handler, types in self._private_event_handlers:
             if types is None or any(i["type"] in types for i in msg["message"]):
                 msg = PrivateMessage(msg)
-<<<<<<< HEAD
-                await func(msg)
+                await handler(msg)
                 await self.plugin_sys.event_bus.publish_async(Event("ncatbot.private", msg))
-=======
-                await handler(msg)
->>>>>>> e3e9c88d
 
     async def handle_notice_event(self, msg: dict):
         for handler in self._notice_event_handlers:
